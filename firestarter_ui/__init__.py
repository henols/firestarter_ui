<<<<<<< HEAD
# firestarter_ui/__init__.py
# This file makes Python treat the directory as a package.
__version__ = "0.0.1"
=======
# Init file for the firestarter_ui package

__version__ = "0.1.0"
>>>>>>> 5b181587
<|MERGE_RESOLUTION|>--- conflicted
+++ resolved
@@ -1,9 +1,2 @@
-<<<<<<< HEAD
-# firestarter_ui/__init__.py
-# This file makes Python treat the directory as a package.
-__version__ = "0.0.1"
-=======
 # Init file for the firestarter_ui package
-
-__version__ = "0.1.0"
->>>>>>> 5b181587
+__version__ = "0.1.0"